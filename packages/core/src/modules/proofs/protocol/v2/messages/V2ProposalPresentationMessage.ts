<<<<<<< HEAD
import type { ProofAttachmentFormat } from '../../../formats/models/ProofFormatServiceOptions'
=======
import type { ProofFormatSpec } from '../../../formats/models/ProofFormatServiceOptions'
>>>>>>> 20a8da64

import { Expose, Type } from 'class-transformer'
import { Equals, IsArray, IsBoolean, IsInstance, IsOptional, IsString, ValidateNested } from 'class-validator'

import { AgentMessage } from '../../../../../agent/AgentMessage'
import { uuid } from '../../../../../utils/uuid'
import { ProofFormatSpec } from '../../../formats/models/ProofFormatServiceOptions'
import { PresentationPreview } from '../../v1/models/PresentationPreview'

import { Attachment } from 'packages/core/src/decorators/attachment/Attachment'

export interface V2ProposePresentationMessageOptions {
  id?: string
<<<<<<< HEAD
=======
  formats: ProofFormatSpec
  filtersAttach: Attachment[]
>>>>>>> 20a8da64
  comment?: string
  goalCode?: string
  willConfirm?: boolean
  attachmentInfo: ProofAttachmentFormat[]
}

export class V2ProposalPresentationMessage extends AgentMessage {
  public constructor(options: V2ProposePresentationMessageOptions) {
    super()
    if (options) {
      this.id = options.id ?? uuid()
      this.comment = options.comment
      this.goalCode = options.goalCode
      this.willConfirm = options.willConfirm ?? false

      for (const entry of options.attachmentInfo) {
        this.addProposalsAttachment(entry)
      }
    }
  }

  public addProposalsAttachment(attachment: ProofAttachmentFormat) {
    this.formats.push(attachment.format)
    this.proposalsAttach.push(attachment.attachment)
  }

  @Equals(V2ProposalPresentationMessage.type)
  public readonly type = V2ProposalPresentationMessage.type
  public static readonly type = `https://didcomm.org/present-proof/2.0/propose-presentation`

  @IsString()
  @IsOptional()
  public comment?: string

  @Expose({ name: 'goal_code' })
  @IsString()
  @IsOptional()
  public goalCode?: string

  @Expose({ name: 'will_confirm' })
  @IsBoolean()
  public willConfirm = false

  @Expose({ name: 'formats' })
  @Type(() => ProofFormatSpec)
  @IsArray()
  @ValidateNested({ each: true })
  @IsInstance(ProofFormatSpec, { each: true })
  public formats!: ProofFormatSpec[]

<<<<<<< HEAD
  @Expose({ name: 'proposals~attach' })
  @Type(() => Attachment)
  @IsArray()
  @ValidateNested({ each: true })
  @IsInstance(Attachment, { each: true })
  public proposalsAttach!: Attachment[]
=======
  public formats!: ProofFormatSpec
>>>>>>> 20a8da64
}<|MERGE_RESOLUTION|>--- conflicted
+++ resolved
@@ -1,8 +1,4 @@
-<<<<<<< HEAD
 import type { ProofAttachmentFormat } from '../../../formats/models/ProofFormatServiceOptions'
-=======
-import type { ProofFormatSpec } from '../../../formats/models/ProofFormatServiceOptions'
->>>>>>> 20a8da64
 
 import { Expose, Type } from 'class-transformer'
 import { Equals, IsArray, IsBoolean, IsInstance, IsOptional, IsString, ValidateNested } from 'class-validator'
@@ -10,17 +6,13 @@
 import { AgentMessage } from '../../../../../agent/AgentMessage'
 import { uuid } from '../../../../../utils/uuid'
 import { ProofFormatSpec } from '../../../formats/models/ProofFormatServiceOptions'
-import { PresentationPreview } from '../../v1/models/PresentationPreview'
 
 import { Attachment } from 'packages/core/src/decorators/attachment/Attachment'
 
 export interface V2ProposePresentationMessageOptions {
   id?: string
-<<<<<<< HEAD
-=======
   formats: ProofFormatSpec
   filtersAttach: Attachment[]
->>>>>>> 20a8da64
   comment?: string
   goalCode?: string
   willConfirm?: boolean
@@ -71,14 +63,10 @@
   @IsInstance(ProofFormatSpec, { each: true })
   public formats!: ProofFormatSpec[]
 
-<<<<<<< HEAD
   @Expose({ name: 'proposals~attach' })
   @Type(() => Attachment)
   @IsArray()
   @ValidateNested({ each: true })
   @IsInstance(Attachment, { each: true })
   public proposalsAttach!: Attachment[]
-=======
-  public formats!: ProofFormatSpec
->>>>>>> 20a8da64
 }