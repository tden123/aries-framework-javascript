--- conflicted
+++ resolved
@@ -16,14 +16,9 @@
 import { AriesFrameworkError } from '../error'
 import { BasicMessagesModule } from '../modules/basic-messages/BasicMessagesModule'
 import { ConnectionsModule } from '../modules/connections/ConnectionsModule'
-<<<<<<< HEAD
-// import { CredentialsModule } from '../modules/credentials/CredentialsModule'
 import { CredentialsAPI } from '../modules/credentials/CredentialsAPI'
 
-=======
-import { CredentialsModule } from '../modules/credentials/CredentialsModule'
 import { DidsModule } from '../modules/dids/DidsModule'
->>>>>>> 7c6e7142
 import { DiscoverFeaturesModule } from '../modules/discover-features'
 import { LedgerModule } from '../modules/ledger/LedgerModule'
 import { ProofsModule } from '../modules/proofs/ProofsModule'
@@ -40,6 +35,7 @@
 import { MessageReceiver } from './MessageReceiver'
 import { MessageSender } from './MessageSender'
 import { TransportService } from './TransportService'
+import { CredentialsModule } from '..'
 
 export class Agent {
   protected agentConfig: AgentConfig
@@ -52,28 +48,17 @@
   private _isInitialized = false
   public messageSubscription: Subscription
 
-<<<<<<< HEAD
-  public readonly connections!: ConnectionsModule
-  public readonly proofs!: ProofsModule
-  public readonly basicMessages!: BasicMessagesModule
-  public readonly ledger!: LedgerModule
-  // public readonly credentials!: CredentialsModule
-  public readonly credentials!: CredentialsAPI
-
-  public readonly mediationRecipient!: RecipientModule
-  public readonly mediator!: MediatorModule
-  public readonly discovery!: DiscoverFeaturesModule
-=======
   public readonly connections: ConnectionsModule
   public readonly proofs: ProofsModule
   public readonly basicMessages: BasicMessagesModule
   public readonly ledger: LedgerModule
-  public readonly credentials: CredentialsModule
+  public readonly credentials!: CredentialsAPI
+  // public readonly credentials: CredentialsModule
   public readonly mediationRecipient: RecipientModule
   public readonly mediator: MediatorModule
   public readonly discovery: DiscoverFeaturesModule
   public readonly dids: DidsModule
->>>>>>> 7c6e7142
+
   public readonly wallet: Wallet
 
   public constructor(initialConfig: InitConfig, dependencies: AgentDependencies) {
